{
  "name": "react-lazy-images",
  "description": "React utilities for lazy image loading",
  "version": "0.8.3",
  "source": "src/index.tsx",
  "module": "dist/react-lazy-images.es.js",
  "main": "dist/react-lazy-images.js",
  "umd:main": "dist/react-lazy-images.umd.js",
  "scripts": {
    "dev": "npm-run-all --parallel bundle:dev storybook",
    "build": "npm-run-all bundle:prod size",
    "bundle:dev": "./microbundle/dist/cli.js watch --compress false --external all",
    "bundle:prod": "./microbundle/dist/cli.js build --external all",
    "bundle:storybook": "./microbundle/dist/cli.js build --compress false --external all",
    "size": "bundlesize",
<<<<<<< HEAD
    "storybook": "start-storybook -p 8080",
    "storybook-static": "build-storybook -c .storybook -o .out",
    "deploy-storybook": "npm run bundle:storybook && storybook-to-ghpages",
=======
    "storybook": "start-storybook -p 8080 -s ./stories/demo",
    "build-storybook": "npm run bundle:storybook && build-storybook -c .storybook -s ./stories/demo -o .out",
    "deploy-storybook": "storybook-to-ghpages --existing-output-dir=.out",
>>>>>>> 0b90c31e
    "test": "npm run build",
    "prepare": "npm t",
    "release": "npm t && git commit -am $npm_package_version && git tag $npm_package_version && git push && git push --tags && npm publish"
  },
  "bundlesize": [
    {
      "path": "dist/react-lazy-images.js",
      "maxSize": "3kb"
    }
  ],
  "files": [
    "src",
    "dist"
  ],
  "keywords": [
    "react",
    "lazy",
    "image",
    "intersection",
    "viewport"
  ],
  "repository": {
    "type": "git",
    "url": "git+https://github.com/fpapado/react-lazy-images.git"
  },
  "author": "Fotis Papadogeorgopoulos",
  "license": "MIT",
  "bugs": {
    "url": "https://github.com/fpapado/react-lazy-images/issues"
  },
  "homepage": "https://github.com/fpapado/react-lazy-images#readme",
  "devDependencies": {
    "@storybook/addon-actions": "^4.0.0-alpha.2",
    "@storybook/addon-info": "^4.0.0-alpha.2",
    "@storybook/addon-options": "^4.0.0-alpha.2",
    "@storybook/addons": "^4.0.0-alpha.2",
    "@storybook/react": "^4.0.0-alpha.2",
    "@storybook/storybook-deployer": "^2.3.0",
    "@types/react": "^16.0.41",
    "awesome-typescript-loader": "^5.0",
    "babel-core": "^6.26.0",
    "bundlesize": "^0.17.0",
    "gzip-size": "^4.1.0",
    "microbundle": "^0.4.4",
    "npm-run-all": "^4.1.2",
    "prettier": "^1.11.1",
    "react": "^16.2.0",
    "react-docgen-typescript": "^1.2.6",
    "react-docgen-typescript-loader": "^2.0.3",
    "react-docgen-typescript-webpack-plugin": "^1.1.0",
    "react-dom": "^16.2.0",
    "tachyons": "^4.9.1",
    "typescript": "^2.7.2"
  },
  "peerDependencies": {
    "react": "^15 || ^16",
    "react-dom": "^15 || ^16"
  },
  "dependencies": {
    "react-intersection-observer": "^3.0.3"
  }
}<|MERGE_RESOLUTION|>--- conflicted
+++ resolved
@@ -13,15 +13,9 @@
     "bundle:prod": "./microbundle/dist/cli.js build --external all",
     "bundle:storybook": "./microbundle/dist/cli.js build --compress false --external all",
     "size": "bundlesize",
-<<<<<<< HEAD
-    "storybook": "start-storybook -p 8080",
-    "storybook-static": "build-storybook -c .storybook -o .out",
-    "deploy-storybook": "npm run bundle:storybook && storybook-to-ghpages",
-=======
     "storybook": "start-storybook -p 8080 -s ./stories/demo",
     "build-storybook": "npm run bundle:storybook && build-storybook -c .storybook -s ./stories/demo -o .out",
     "deploy-storybook": "storybook-to-ghpages --existing-output-dir=.out",
->>>>>>> 0b90c31e
     "test": "npm run build",
     "prepare": "npm t",
     "release": "npm t && git commit -am $npm_package_version && git tag $npm_package_version && git push && git push --tags && npm publish"
